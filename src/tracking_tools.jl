"""
    PLLParms

Struct for storing coefficients for the PLL filter.
"""
struct PLLParms
    T::Float64
    damping::Float64
    B::Float64
    wn::Float64
    a0::Float64
    a1::Float64
    a2::Float64
    b0::Float64
    b1::Float64
    b2::Float64
    descriminator::String
end


"""
    DLLParms

Struct for storing DLL parameters.
"""
struct DLLParms
    T::Float64
    B::Float64
    d::Int64
    descriminator::String
end


"""
    TrackResults

A struct containing the parameters for tracking and its results
"""
struct TrackResults{T1,T2}
    prn::Int64
    signaltype::String
    dll_parms::DLLParms
    pll_parms::PLLParms
    M::Int64
    T::Float64
    N::Int64
    data_file::String
    data_type::String
    data_nADC::Int64
    data_start_idx::Int64
    data_t_length::Float64
    data_total_t_length::Float64
    data_sample_num::Int64
    data_fs::Float64
    data_fif::Float64
    data_start_t::T1
    data_site_lla::T2
    data_init_n0::Float64
    data_init_code_chip::Float64
    data_init_phi::Float64
    data_init_fd::Float64
    t::Array{Float64,1}
    code_err_meas::Array{Float64,1}
    code_err_filt::Array{Float64,1}
    code_phase_meas::Array{Float64,1}
    code_phase_filt::Array{Float64,1}
    n0::Array{Float64,1}
    dphi_meas::Array{Float64,1}
    phi::Array{Float64,1}
    delta_fd::Array{Float64,1}
    fds::Array{Float64,1}
    ZP::Array{Complex{Float64},1}
    SNR::Array{Float64,1}
    data_bits::Array{Int64,1}
    code_length::Int64
    # Carrier phase Kalman fiter matrices and results
    Q::Array{Float64,2}
    A::Array{Float64,2}
    C::Array{Float64,2}
    P::Array{Float64,2}
    x::Array{Float64,2}
	K::Array{Float64,2}
end


"""
    definepll(T, B, damping)

Define `PLLParms` struct.
"""
function definepll(T, B, ξ)
    ωₙ = 4*B/(2*ξ + 1/(2*ξ))
    a₀ = ωₙ^2*T^2 + 4*ξ*T*ωₙ + 4
    a₁ = 2*ωₙ^2*T^2 - 8
    a₂ = ωₙ^2*T^2 - 4*ξ*T*ωₙ + 4
    b₀ = ωₙ^2*T^2 + 4*ξ*T*ωₙ
    b₁ = 2*ωₙ^2*T^2
    b₂ = ωₙ^2*T^2 - 4*ξ*T*ωₙ
    descriminator = "ϕ = atan(Imag(ZP)/Real(ZP))"
    return PLLParms(T, ξ, B, ωₙ, a₀, a₁, a₂, b₀, b₁, b₂, descriminator)
end


"""
    definedll(T, B, d)

Define `DLLParms` struct.
"""
function definedll(T, B, d)
    descriminator = "Z4 = 1/d * (abs(ZE) - abs(ZL)) / (abs(ZE) + abs(ZL))"
    return DLLParms(T, B, d, descriminator)
end


"""
    measurephase(ZP)

Calculate the raw phase measurement.
"""
function measurephase(ZP)
    return atan((imag(ZP)/real(ZP)))
end


"""
    filtercarrierphase(pll_parms::PLLParms, ϕ_meas, ϕ_meas_1,
                       ϕ_meas_2, ϕ_filt_1, ϕ_filt_2)

Fiters the raw phase measurement using 2ⁿᵈ order PLL filter.
"""
function filtercarrierphase(pll_parms::PLLParms, ϕ_meas, ϕ_meas_1,
                            ϕ_meas_2, ϕ_filt_1, ϕ_filt_2)
    a₀ = pll_parms.a0
    a₁ = pll_parms.a1
    a₂ = pll_parms.a2
    b₀ = pll_parms.b0
    b₁ = pll_parms.b1
    b₂ = pll_parms.b2
    return (b₀*ϕ_meas + b₁*ϕ_meas_1 + b₂*ϕ_meas_2 - a₁*ϕ_filt_1 - a₂*ϕ_filt_2)/a₀
end


"""
    Z4(dll_parms::DLLParms, ZE, ZP, ZL)

Calculates the code phase error.
"""
function Z4(dll_parms::DLLParms, ZE, ZP, ZL)
    return 0.5 * (abs(ZE) - abs(ZL)) / (abs(ZE) + abs(ZL))
end


"""
    filtercodephase(dll_parms::DLLParms, current_code_err, last_filt_code_err)

Returns the filtered code phase measusurement.
"""
function filtercodephase(dll_parms::DLLParms, current_code_err, last_filt_code_err)
    return last_filt_code_err+4*dll_parms.T*dll_parms.B*(current_code_err-last_filt_code_err)
end


"""
    getcorrelatoroutput(data, replica, i, N, f_if, f_d, fd_rate, ϕ, d)

Calculate the early, prompt, and late correlator ouputs. Note that
replica already containts the prompt correlator. Be sure to set
the parameters to `replica` and run `generatesignal!(replica)` before
calling this method.
"""
function getcorrelatoroutput(data, replica, i, N, f_if, f_d, fd_rate, ϕ, d)
    # Initialize correlator results
    ze = 0. + 0im
    zp = 0. + 0im
    zl = 0. + 0im
    datasegment = view(data.data, (i-1)*N+1:i*N)
    ts = view(data.t, 1:N)
    # Perform carrier and phase wipeoff and apply early, prompt, and late correlators
    for j in 1:N
		# Perform carrier wipeoff
		# NOTE: # cis = exp(1im*A)
        @inbounds wipeoff = datasegment[j]*cis(-(2π*(f_if+f_d)*ts[j] + π*fd_rate*ts[j]^2 + ϕ))
		# Calculate prompt correlator output at specific t
        @inbounds zp += conj(replica.data[j]) * wipeoff
		# Get the index of the ZE and ZL correlators at given t
        zeidx = j + d
        if zeidx > N
            zeidx -= N
        end
        zlidx = j - d
        if zlidx < 1
            zlidx  += N
        end
		# Calculate early and late correlator outputs
        @inbounds ze += conj(replica.data[zeidx]) * wipeoff
        @inbounds zl += conj(replica.data[zlidx]) * wipeoff
    end
	ze = ze/N
    zp = zp/N
    zl = zl/N
<<<<<<< HEAD
	# Calculate SNR
	PS = 2*zp_abs_max
	PN = zp_abs_sqrd - PS/(N-2)
	SNR = 10*log10(PS/PN)
	# If you see this, then it worked.
    return (ze, zp, zl, SNR)
=======
    return (ze, zp, zl)
>>>>>>> 48c40b0a
end


"""
	calcA(T, state_num=2)

Calculate the state transition matrix, `A`, which is
dependent on the integration time, `T`.
"""
function calcA(T, state_num=2)
	if state_num == 3
		return [1 T T^2/2; 0 1 T; 0 0 1]
	elseif state_num == 2
		return [1 T; 0 1]
	else
		error("Number of states specified must be either 2 or 3.")
	end
end


"""
	calcC(T, state_num=2)

Calculate the measurement matrix, `C`, using the integration
time, `T`.
"""
function calcC(T, state_num=2)
	if state_num == 3
		return [1 T/2 T^2/6]
	elseif state_num == 2
		return [1 T/2]
	else
		error("Number of states specified must be either 2 or 3.")
	end
end


"""
	calcQ(T, h₀, h₋₂, qₐ, f_L, state_num=2)

Calculate the process noise covariance matrix, `Q`, which is
dependent on the integration time, `T`, and receiver oscillator
h-parameters, `h₀` and `h₋₂`. Can either specify `state_num`
as 2 or 3. `f_L` is the carrier frequency.
"""
function calcQ(T, h₀, h₋₂, qₐ, f_L, state_num=2)
	qϕ = h₀/2  # oscillator phase PSD
	qω = 2*π^2*h₋₂  # oscillator frequency PSD
	if state_num == 3
		return (2π*f_L)^2 .* [T*qϕ+T^3*qω/3+T^5*qₐ/(20*c^2) T^2*qω/2+T^4*qₐ/(8*c^2) T^3*qₐ/(6*c^2);
		                     T^2*qω/2+T^4*qₐ/(8*c^2) T*qω+T^3*qₐ/(3*c^2) T^2*qₐ/(2*c^2);
							 T^3*qₐ/(6*c^2) T^2*qₐ/(2*c^2) T*qₐ/c^2]
	elseif state_num == 2
		return (2π*f_L)^2 .* [T*qϕ+T^3*qω/3 T^2*qω/2; T^2*qω/2 T*qω]
	else
		error("Number of states specified must be either 2 or 3.")
	end
end


"""
    trackprn(data, replica, prn, ϕ_init, fd_init, n0_idx_init, P₀, R;
                  DLL_B=5, PLL_B=15, damping=1.4, fd_rate=0., G=0.2,
                  h₀=1e-21, h₋₂=2e-20, σω=10., qₐ=10., state_num=2,
				  dynamickf=false, covMult=1.)

Perform code and phase tracking on data in `data`.

`replica` decides the signal type. Can pass optional arguments
that are minumum amount to track a given PRN.
"""
function trackprn(data, replica, prn, ϕ_init, fd_init, n0_idx_init, P₀, R;
                  DLL_B=5, PLL_B=15, damping=1.4, fd_rate=0., G=0.2,
                  h₀=1e-21, h₋₂=2e-20, σω=10., qₐ=10., state_num=2,
				  dynamickf=false, covMult=1.,
                  message="Tracking PRN $(prn) with T=$(Int64(floor(replica.t_length*1000)))ms...")
    # Assign signal specific parameters
    chipping_rate = replica.chipping_rate
    sig_freq = replica.sig_freq
    code_length = replica.code_length
    # Compute the spacing between the ZE, ZP, and ZL correlators
    d = Int64(floor(data.f_s/chipping_rate/2))
    # Initialize common variables and initial conditions
    T = replica.t_length
    t_length = data.t_length
    f_s = data.f_s
    f_if = data.f_if
    N = replica.sample_num
    f_d = fd_init
    ϕ = ϕ_init
    f_code_d = chipping_rate*(1. + f_d/sig_freq)
    n0_init = calcinitcodephase(code_length,
                                f_code_d, 0.,
                                f_s, n0_idx_init)
    n0 = n0_init
    M = Int64(floor(data.t_length/replica.t_length))
    t = Array(0:T:M*T-T)
    # Define DLL and PLL parameter structs
    dll_parms = definedll(T, DLL_B, d)
    pll_parms = definepll(T, PLL_B, damping)
    # Allocate array space for tracking results
    code_err_meas = Array{Float64}(undef, M)
    code_err_filt = Array{Float64}(undef, M)
    code_phase_meas = Array{Float64}(undef, M)
    code_phase_filt = Array{Float64}(undef, M)
    n0s = Array{Float64}(undef, M)
    dphi_measured = Array{Float64}(undef, M)
    phi = Array{Float64}(undef, M)
    delta_fd = Array{Float64}(undef, M)
    fds = Array{Float64}(undef, M)
    ZP = Array{Complex{Float64}}(undef, M)
    SNR = Array{Float64}(undef, M)
    data_bits = Array{Int64}(undef, M)
    A = calcA(T, state_num)
    C = calcC(T, state_num)
    Q = calcQ(T, h₀, h₋₂, qₐ, sig_freq, state_num)
    P = Array{Float64}(undef, size(A)[1], M)
    x = Array{Float64}(undef, size(A)[1], M)
	K = Array{Float64}(undef, size(A)[1], M)
	if state_num == 3
    	x⁺ᵢ = [ϕ_init; 2π*(f_if+fd_init); 0.]
		P⁺ᵢ = deepcopy(P₀)
	elseif state_num == 2
		x⁺ᵢ = [ϕ_init; 2π*(f_if+fd_init)]
		P⁺ᵢ = deepcopy(P₀)[1:2,1:2]
	else
		error("Number of states specified must be either 2 or 3.")
	end
	x⁻ᵢ = deepcopy(x⁺ᵢ)
	P⁺ᵢ = covMult .* P⁺ᵢ
	Kᵢ = zeros(size(x⁻ᵢ))
	Kfixed = dkalman(A, C, Q, Diagonal(R))
    p = Progress(M, 1, message)
    # Perform code, carrier phase, and Doppler frequency tracking
    for i in 1:M
		if state_num == 3
			ϕ, ω, ωdot = x⁻ᵢ
		else
			ϕ, ω = x⁻ᵢ
			ωdot = 0.
		end
		f_d = ω/2π - f_if
		fd_rate = ωdot/2π
		f_code_d = chipping_rate*(1. + f_d/sig_freq)
        # Calculate the current code start index
        t₀ = ((code_length-n0)%code_length)/f_code_d
        code_start_idx = t₀*f_s + 1
        # Set signal parameters
        definesignal!(replica;
                      prn=prn, f_d=f_d,
                      fd_rate=fd_rate, ϕ=0., f_if=0.,
                      include_carrier=true,
                      include_noise=false,
                      include_adc=false,
                      code_start_idx=code_start_idx,
                      isreplica=true, noexp=true)
        # Generate prompt correlator
        generatesignal!(replica)
        # Calculate early, prompt, and late correlator outputs
        ze, zp, zl = getcorrelatoroutput(data, replica, i, N, f_if, f_d, fd_rate, ϕ, d)
        # Estimate code phase error
        n0_err = Z4(dll_parms, ze, zp, zl)  # chips
		# Propogate state uncertaninty
		P⁻ᵢ = A*P⁺ᵢ*A' + Q
        # Measure carrier phase and Doopler frequency errors
		# NOTE: `dϕ_meas` is considered the measurement error, `δy`
        dϕ_meas = measurephase(zp)  # rad
        dfd = dϕ_meas/T  # rad/s
		# Estimate Kalman gain
		Kᵢ = (P⁻ᵢ*C')/(C*P⁻ᵢ*C' + R)
		K[:,i] = Kᵢ
		# Correct state uncertaninty
		P⁺ᵢ = (I - Kᵢ*C)*P⁻ᵢ
		# Correct state
		if state_num == 3
			state = [dϕ_meas, dfd, 0.]
		else
			state = [dϕ_meas, dfd]
		end
		if dynamickf
			KF_gain = Kᵢ
			x⁺ᵢ = x⁻ᵢ + KF_gain.*dϕ_meas
		else
			KF_gain = Kfixed
			x⁺ᵢ = x⁻ᵢ + KF_gain.*state
		end
        if i > 1
            # Filter raw code phase error measurement
            n0_err_filtered = filtercodephase(dll_parms, n0_err, code_err_filt[i-1])
        else
            n0_err_filtered = n0_err
        end
        # Save to allocated arrays
        code_err_meas[i] = n0_err
        code_err_filt[i] = n0_err_filtered
        code_phase_meas[i] = (n0 + n0_err)%code_length
        code_phase_filt[i] = (n0 + n0_err_filtered)%code_length
        n0s[i] = n0
        dphi_measured[i] = dϕ_meas
        phi[i] = x⁺ᵢ[1]
        delta_fd[i] = G*dfd/2π
        fds[i] = x⁺ᵢ[2]/2π - f_if
        ZP[i] = zp
        if real(zp) > 0
            data_bits[i] = 1
        else
            data_bits[i] = 0
        end
        # Calculate main code chipping rate at next `i`
        f_code_d = chipping_rate*(1. + (x⁺ᵢ[2]/2π - f_if)/sig_freq)
        # Update code phase with filtered code phase error and propagate to next `i`
        if i > 1
            n0 += (n0_err_filtered + f_code_d*T)%code_length
        end
		# Propagate x⁺ᵢ to next time step
		x⁻ᵢ = A*x⁺ᵢ
        next!(p)
    end
    # Return `TrackResults` struct
    # Specify what to store if `data` is a simulated signal struct
    # or `GNSSData` struct
    if typeof(data) == GNSSData
        file_name = data.file_name
        total_data_length = data.total_data_length
        data_type = data.data_type
        start_data_idx = data.start_data_idx
        site_loc_lla = data.site_loc_lla
        data_start_time = data.data_start_time
    else
        file_name = "N/A"
        total_data_length = data.t_length
        data_type = "N/A"
        start_data_idx = 1
        site_loc_lla = "N/A"
        data_start_time = "N/A"
    end
    return TrackResults(prn, gnsstypes[replica.type],
                        dll_parms, pll_parms, M, T, N,
                        file_name, data_type, data.nADC,
                        start_data_idx, data.t_length,
                        total_data_length, data.sample_num, f_s,
                        f_if, data_start_time, site_loc_lla,
                        float(n0_idx_init), n0_init, ϕ_init, fd_init, t,
                        code_err_meas, code_err_filt, code_phase_meas,
                        code_phase_filt, n0s, dphi_measured, phi,
                        delta_fd, fds, ZP, SNR, data_bits, code_length,
                        Q, A, C, P, x, K)
end


"""
    plot(results::TrackResults, saveto=missing)

Plots the tracking results from the `trackprn` method.
"""
function plotresults(results::TrackResults; saveto=missing,
	                 figsize=missing)
	if ismissing(figsize)
		figure()
	else
		figure(figsize=figsize)
	end
    matplotlib.gridspec.GridSpec(3,2)
    # Plot code phase errors
    subplot2grid((3,2), (0,0), colspan=1, rowspan=1)
    plot(results.t, results.code_phase_meas.%results.code_length, "k.", label="Measured code phase")
    plot(results.t, results.code_phase_filt.%results.code_length, "b-", label="Filtered code phase")
    xlabel("Time (s)")
    ylabel("Code Phase (chips)")
    title("DLL Tracking")
    legend()
    # Plot filtered and measured phase errors
    subplot2grid((3,2), (0,1), colspan=1, rowspan=1)
    plot(results.t, results.dphi_meas.*180 ./π, "k.", label="Measured ϕ")
    xlabel("Time (s)")
    ylabel("ϕ (degrees)")
    title("PLL Tracking")
    legend()
    subplot2grid((3,2), (1,0), colspan=2, rowspan=1)
    plot(results.t, results.fds, "k.")
    xlabel("Time (s)")
    ylabel("Doppler (Hz)")
    title("Doppler Frequency Estimate")
    # Plot ZP real and imaginary parts
    subplot2grid((3,2), (2,0), colspan=2, rowspan=1)
    plot(results.t, real(results.ZP), label="real(ZP)")
    plot(results.t, imag(results.ZP), label="imag(ZP)")
    xlabel("Time (s)")
    ylabel("ZP")
    title("Prompt Correlator Output")
    legend()
    suptitle("PRN $(results.prn)\nfd = $(Int(round(results.data_init_fd))) Hz\nn₀ = $(results.data_init_n0) samples")
    # subplots_adjust(hspace=0.4, wspace=0.4)
    subplots_adjust(hspace=0.4, wspace=0.2)
    if ~ismissing(saveto)
        savefig(saveto::String)
    end
end<|MERGE_RESOLUTION|>--- conflicted
+++ resolved
@@ -198,16 +198,12 @@
 	ze = ze/N
     zp = zp/N
     zl = zl/N
-<<<<<<< HEAD
 	# Calculate SNR
 	PS = 2*zp_abs_max
 	PN = zp_abs_sqrd - PS/(N-2)
 	SNR = 10*log10(PS/PN)
 	# If you see this, then it worked.
     return (ze, zp, zl, SNR)
-=======
-    return (ze, zp, zl)
->>>>>>> 48c40b0a
 end
 
 
